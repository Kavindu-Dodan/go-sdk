package openfeature

import (
	"testing"

	"github.com/golang/mock/gomock"
)

// The `API`, and any state it maintains SHOULD exist as a global singleton,
// even in cases wherein multiple versions of the `API` are present at runtime.
func TestRequirement_1_1_1(t *testing.T) {
	defer t.Cleanup(initSingleton)

	ctrl := gomock.NewController(t)

	mockProvider := NewMockFeatureProvider(ctrl)
	mockProvider.EXPECT().Metadata().AnyTimes()

	err := SetProvider(mockProvider)
	if err != nil {
		t.Errorf("error setting up provider %v", err)
	}

	if api.provider() != mockProvider {
		t.Error("func SetProvider hasn't set the provider to the singleton")
	}
}

// The `API` MUST provide a function to set the global `provider` singleton,
// which accepts an API-conformant `provider` implementation.
func TestRequirement_1_1_2(t *testing.T) {
	defer t.Cleanup(initSingleton)
	ctrl := gomock.NewController(t)

	mockProvider := NewMockFeatureProvider(ctrl)
	mockProviderName := "mock-provider"
	mockProvider.EXPECT().Metadata().Return(Metadata{Name: mockProviderName}).AnyTimes()

	err := SetProvider(mockProvider)
	if err != nil {
		t.Errorf("error setting up provider %v", err)
	}

	if ProviderMetadata() != mockProvider.Metadata() {
		t.Error("globally set provider's metadata doesn't match the mock provider's metadata")
	}
}

<<<<<<< HEAD
=======
// The provider mutator function MUST invoke the initialize function on the newly registered provider before using it
// to resolve flag values.
func TestRequirement_1_1_2_2(t *testing.T) {
	t.Run("default provider", func(t *testing.T) {
		defer t.Cleanup(initSingleton)

		provider, initSem, _ := setupProviderWithSemaphores()

		err := SetProvider(provider)
		if err != nil {
			t.Errorf("error setting up provider %v", err)
		}

		select {
		// short enough wait time, but not too long
		case <-time.After(100 * time.Millisecond):
			t.Errorf("initialization not invoked with provider registration")
		case <-initSem:
			break
		}

		if !reflect.DeepEqual(provider, getProvider()) {
			t.Errorf("provider not updated to the one set")
		}
	})

	t.Run("named provider", func(t *testing.T) {
		defer t.Cleanup(initSingleton)

		provider, initSem, _ := setupProviderWithSemaphores()

		var client = "client"

		err := SetNamedProvider(client, provider)
		if err != nil {
			t.Errorf("error setting up provider %v", err)
		}

		select {
		// short enough wait time, but not too long
		case <-time.After(100 * time.Millisecond):
			t.Errorf("initialization not invoked with provider registration")
		case <-initSem:
			break
		}

		if !reflect.DeepEqual(provider, getNamedProviders()[client]) {
			t.Errorf("provider not updated to the one set")
		}
	})
}

// The provider mutator function MUST invoke the shutdown function on the previously registered provider once it's no
// longer being used to resolve flag values.
func TestRequirement_1_1_2_3(t *testing.T) {
	t.Run("default provider", func(t *testing.T) {
		defer t.Cleanup(initSingleton)

		provider, initSem, shutdownSem := setupProviderWithSemaphores()

		err := SetProvider(provider)
		if err != nil {
			t.Errorf("error setting up provider %v", err)
		}

		select {
		// short enough wait time, but not too long
		case <-time.After(100 * time.Millisecond):
			t.Errorf("initialization not invoked with provider registration")
		case <-initSem:
			break
		}

		providerOverride, _, _ := setupProviderWithSemaphores()

		err = SetProvider(providerOverride)
		if err != nil {
			t.Errorf("error setting up provider %v", err)
		}

		select {
		// short enough wait time, but not too long
		case <-time.After(100 * time.Millisecond):
			t.Errorf("shutdown not invoked for old default provider when registering new provider")
		case <-shutdownSem:
			break
		}

	})

	t.Run("named provider", func(t *testing.T) {
		defer t.Cleanup(initSingleton)

		provider, initSem, shutdownSem := setupProviderWithSemaphores()

		var client = "client"

		err := SetNamedProvider(client, provider)
		if err != nil {
			t.Errorf("error setting up provider %v", err)
		}

		select {
		// short enough wait time, but not too long
		case <-time.After(100 * time.Millisecond):
			t.Errorf("initialization not invoked with provider registration")
		case <-initSem:
			break
		}
		
		providerOverride, _, _ := setupProviderWithSemaphores()

		err = SetNamedProvider(client, providerOverride)
		if err != nil {
			t.Errorf("error setting up provider %v", err)
		}

		select {
		// short enough wait time, but not too long
		case <-time.After(100 * time.Millisecond):
			t.Errorf("shutdown not invoked for old default provider when registering new provider")
		case <-shutdownSem:
			break
		}
	})
}

// The provider mutator function MUST invoke the shutdown function on the previously registered provider once it's no
// longer being used to resolve flag values.

// The `API` MUST provide a function to bind a given `provider` to one or more client `name`s.
// If the client-name already has a bound provider, it is overwritten with the new mapping.
func TestRequirement_1_1_3(t *testing.T) {
	defer t.Cleanup(initSingleton)

	// Setup

	ctrl := gomock.NewController(t)
	providerA := NewMockFeatureProvider(ctrl)
	providerA.EXPECT().Metadata().Return(Metadata{Name: "providerA"}).AnyTimes()

	providerB := NewMockFeatureProvider(ctrl)
	providerB.EXPECT().Metadata().Return(Metadata{Name: "providerB"}).AnyTimes()

	err := SetNamedProvider("clientA", providerA)
	if err != nil {
		t.Errorf("error setting up provider %v", err)
	}

	err = SetNamedProvider("clientB", providerB)
	if err != nil {
		t.Errorf("error setting up provider %v", err)
	}

	namedProviders := getNamedProviders()

	// Validate binding

	if len(namedProviders) != 2 {
		t.Errorf("expected %d providers, but got %d", 2, len(namedProviders))
	}

	if namedProviders["clientA"] != providerA {
		t.Errorf("invalid provider binding")
	}

	if namedProviders["clientB"] != providerB {
		t.Errorf("invalid provider binding")
	}

	// Validate provider retrieval by client evaluation. This uses forTransaction("clientName")

	provider, _, _ := forTransaction("clientA")
	if provider.Metadata().Name != "providerA" {
		t.Errorf("expected %s, but got %s", "providerA", providerA.Metadata().Name)
	}

	provider, _, _ = forTransaction("clientB")
	if provider.Metadata().Name != "providerB" {
		t.Errorf("expected %s, but got %s", "providerB", providerA.Metadata().Name)
	}

	// Validate overriding: If the client-name already has a bound provider, it is overwritten with the new mapping.

	providerB2 := NewMockFeatureProvider(ctrl)
	providerB2.EXPECT().Metadata().Return(Metadata{Name: "providerB2"}).AnyTimes()

	err = SetNamedProvider("clientB", providerB2)
	if err != nil {
		t.Errorf("error setting up provider %v", err)
	}

	namedProviders = getNamedProviders()
	if namedProviders["clientB"] != providerB2 {
		t.Errorf("named provider overriding failed")
	}

	// Validate provider retrieval by client evaluation. This uses forTransaction("clientName")

	provider, _, _ = forTransaction("clientB")
	if provider.Metadata().Name != "providerB2" {
		t.Errorf("expected %s, but got %s", "providerB2", providerA.Metadata().Name)
	}
}

>>>>>>> 67bc0af7
// The `API` MUST provide a function to add `hooks` which accepts one or more API-conformant `hooks`,
// and appends them to the collection of any previously added hooks. When new hooks are added,
// previously added hooks are not removed.
func TestRequirement_1_1_3(t *testing.T) {
	defer t.Cleanup(initSingleton)
	ctrl := gomock.NewController(t)

	mockHook := NewMockHook(ctrl)

	AddHooks(mockHook)
	AddHooks(mockHook, mockHook)

	if len(api.getHooks()) != 3 {
		t.Error("func AddHooks didn't append the list of hooks to the existing collection of hooks")
	}
}

// The API MUST provide a function for retrieving the metadata field of the configured `provider`.
func TestRequirement_1_1_4(t *testing.T) {
	defer t.Cleanup(initSingleton)
	defaultProvider := NoopProvider{}
	if ProviderMetadata() != defaultProvider.Metadata() {
		t.Error("default global provider's metadata isn't NoopProvider's metadata")
	}
}

// The `API` MUST provide a function for creating a `client` which accepts the following options:
// - name (optional): A logical string identifier for the client.
func TestRequirement_1_1_5(t *testing.T) {
	defer t.Cleanup(initSingleton)
	NewClient("test-client")
}

// The client creation function MUST NOT throw, or otherwise abnormally terminate.
func TestRequirement_1_1_6(t *testing.T) {
	defer t.Cleanup(initSingleton)
	type clientCreationFunc func(name string) *Client

	// asserting that our NewClient method matches this signature is enough to deduce that no error is returned
	var f clientCreationFunc = NewClient

	use(f) // to avoid the declared and not used error
}

<<<<<<< HEAD
=======
// The API MUST define a mechanism to propagate a shutdown request to active providers.
func TestRequirement_1_6_1(t *testing.T) {
	defer t.Cleanup(initSingleton)

	provider, initSem, shutdownSem := setupProviderWithSemaphores()

	// Setup provider and wait for initialization done
	err := SetProvider(provider)
	if err != nil {
		t.Errorf("error setting up provider %v", err)
	}

	select {
	// short enough wait time, but not too long
	case <-time.After(100 * time.Millisecond):
		t.Errorf("intialization timeout")
	case <-initSem:
		break
	}

	Shutdown()

	select {
	// short enough wait time, but not too long
	case <-time.After(100 * time.Millisecond):
		t.Errorf("shutdown not invoked")
	case <-shutdownSem:
		break
	}
}

// Non-spec bound validations

// If there is no client name bound provider, then return the default provider
func TestDefaultClientUsage(t *testing.T) {
	defer t.Cleanup(initSingleton)

	ctrl := gomock.NewController(t)
	defaultProvider := NewMockFeatureProvider(ctrl)
	defaultProvider.EXPECT().Metadata().Return(Metadata{Name: "defaultClientReplacement"}).AnyTimes()

	err := SetProvider(defaultProvider)
	if err != nil {
		t.Errorf("error setting up provider %v", err)
	}

	// Validate provider retrieval by client evaluation
	provider, _, _ := forTransaction("ClientName")

	if provider.Metadata().Name != "defaultClientReplacement" {
		t.Errorf("expected %s, but got %s", "defaultClientReplacement", provider.Metadata().Name)
	}
}

// Ability to override default logger
func TestLoggerOverride(t *testing.T) {
	defer t.Cleanup(initSingleton)

	newOverride := internal.Logger{}
	SetLogger(logr.New(newOverride))

	if !reflect.DeepEqual(globalLogger().GetSink(), newOverride) {
		t.Error("logger overriding failed")
	}
}

// Nil providers are not accepted for default and named providers
func TestForNilProviders(t *testing.T) {
	defer t.Cleanup(initSingleton)

	err := SetProvider(nil)
	if err == nil {
		t.Errorf("setting nil provider must result in an error")
	}

	err = SetNamedProvider("client", nil)
	if err == nil {
		t.Errorf("setting nil named provider must result in an error")
	}
}

>>>>>>> 67bc0af7
func use(vals ...interface{}) {
	for _, val := range vals {
		_ = val
	}
<<<<<<< HEAD
=======
}

func setupProviderWithSemaphores() (struct {
	FeatureProvider
	StateHandler
}, chan interface{}, chan interface{}) {
	intiSem := make(chan interface{}, 1)
	shutdownSem := make(chan interface{}, 1)

	sh := &stateHandlerForTests{
		// Semaphore must be invoked
		initF: func(e EvaluationContext) {
			intiSem <- ""
		},
		// Semaphore must be invoked
		shutdownF: func() {
			shutdownSem <- ""
		},
		State: ReadyState,
	}

	// Derive provider with initialize & shutdown support
	provider := struct {
		FeatureProvider
		StateHandler
	}{
		FeatureProvider: NoopProvider{},
		StateHandler:    sh,
	}

	return provider, intiSem, shutdownSem
>>>>>>> 67bc0af7
}<|MERGE_RESOLUTION|>--- conflicted
+++ resolved
@@ -21,14 +21,14 @@
 		t.Errorf("error setting up provider %v", err)
 	}
 
-	if api.provider() != mockProvider {
+	if getProvider() != mockProvider {
 		t.Error("func SetProvider hasn't set the provider to the singleton")
 	}
 }
 
-// The `API` MUST provide a function to set the global `provider` singleton,
+// The `API` MUST provide a function to set the default `provider`,
 // which accepts an API-conformant `provider` implementation.
-func TestRequirement_1_1_2(t *testing.T) {
+func TestRequirement_1_1_2_1(t *testing.T) {
 	defer t.Cleanup(initSingleton)
 	ctrl := gomock.NewController(t)
 
@@ -46,8 +46,6 @@
 	}
 }
 
-<<<<<<< HEAD
-=======
 // The provider mutator function MUST invoke the initialize function on the newly registered provider before using it
 // to resolve flag values.
 func TestRequirement_1_1_2_2(t *testing.T) {
@@ -157,7 +155,7 @@
 		case <-initSem:
 			break
 		}
-		
+
 		providerOverride, _, _ := setupProviderWithSemaphores()
 
 		err = SetNamedProvider(client, providerOverride)
@@ -253,7 +251,6 @@
 	}
 }
 
->>>>>>> 67bc0af7
 // The `API` MUST provide a function to add `hooks` which accepts one or more API-conformant `hooks`,
 // and appends them to the collection of any previously added hooks. When new hooks are added,
 // previously added hooks are not removed.
@@ -298,8 +295,6 @@
 	use(f) // to avoid the declared and not used error
 }
 
-<<<<<<< HEAD
-=======
 // The API MUST define a mechanism to propagate a shutdown request to active providers.
 func TestRequirement_1_6_1(t *testing.T) {
 	defer t.Cleanup(initSingleton)
@@ -381,13 +376,10 @@
 	}
 }
 
->>>>>>> 67bc0af7
 func use(vals ...interface{}) {
 	for _, val := range vals {
 		_ = val
 	}
-<<<<<<< HEAD
-=======
 }
 
 func setupProviderWithSemaphores() (struct {
@@ -419,5 +411,4 @@
 	}
 
 	return provider, intiSem, shutdownSem
->>>>>>> 67bc0af7
 }